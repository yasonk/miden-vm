--- conflicted
+++ resolved
@@ -1,14 +1,8 @@
 [package]
 name = "miden-stdlib"
-<<<<<<< HEAD
-version = "0.10.3"
-description = "Miden VM standard library"
-documentation = "https://docs.rs/miden-stdlib/0.10.3"
-=======
 version = "0.11.0"
 description = "Miden VM standard library"
 documentation = "https://docs.rs/miden-stdlib/0.11.0"
->>>>>>> 43c4e39f
 readme = "README.md"
 categories = ["cryptography", "mathematics"]
 keywords = ["miden", "program", "stdlib"]
