use vm_core::{Felt, Operation, ONE, ZERO};

use crate::{ExecutionError, Host, Process, QuadFelt};

// RANDOM LINEAR COMBINATION OPERATIONS
// ================================================================================================

impl<H> Process<H>
where
    H: Host,
{
    // COMBINE VALUES USING RANDOMNESS
    // --------------------------------------------------------------------------------------------
    /// Performs a single step in the computation of the random linear combination:
    ///
    /// \sum_{i=0}^k{\alpha_i \cdot \left(\frac{T_i(x) - T_i(z)}{x - z} +
    ///            \frac{T_i(x) - T_i(g \cdot z)}{x - g \cdot z} \right)}
    ///
    /// The instruction computes the numerators $\alpha_i \cdot (T_i(x) - T_i(z))$ and
    /// $\alpha_i \cdot (T_i(x) - T_i(g \cdot z))$ and stores the values in two accumulators $p$
    /// and $r$, respectively. This instruction is specialized to main trace columns i.e.
    /// the values $T_i(x)$ are base field elements.
    ///
    /// The instruction is used in the context of STARK proof verification in order to compute
    /// the queries of the DEEP composition polynomial for FRI. It works in combination with
    /// the `mem_stream` instruction where it is called 8 times in a row for each call to
    /// `mem_stream`.
    ///
    /// The stack transition of the instruction can be visualized as follows:
    ///
    /// Input:
    ///
    /// +------+------+------+------+------+------+------+------+------+------+------+------+------+------+------+---+
    /// |  T7  |  T6  |  T5  |  T4  |  T3  |  T2  |  T1  |  T0  |  p1  |  p0  |  r1  |  r0  |x_addr|z_addr|a_addr| - |
    /// +------+------+------+------+------+------+------+------+------+------+------+------+------+------+------+---+
    ///
    ///
    /// Output:                                                      
    ///                                                    
    /// +------+------+------+------+------+------+------+------+------+------+------+------+------+--------+--------+---+
    /// |  T0  |  T7  |  T6  |  T5  |  T4  |  T3  |  T2  |  T1  |  p1' |  p0' |  r1' |  r0' |x_addr|z_addr+1|a_addr+1| - |
    /// +------+------+------+------+------+------+------+------+------+------+------+------+------+--------+--------+---+
    ///
    ///
    /// Here:
    ///
    /// 1. Ti for i in 0..=7 stands for the the value of the i-th trace polynomial for the current
    ///  query i.e. T_i(x).
    /// 2. (p0, p1) stands for an extension field element accumulating the values for the quotients
    ///  with common denominator (x - z).
    /// 3. (r0, r1) stands for an extension field element accumulating the values for the quotients
    ///  with common denominator (x - gz).
    /// 4. x_addr is the memory address from which we are loading the Ti's using the MSTREAM
    ///  instruction.
    /// 5. z_addr is the memory address to the i-th OOD evaluations at z and gz
    ///  i.e. T_i(z):= (T_i(z)0, T_i(z)1) and T_i(gz):= (T_i(gz)0, T_i(gz)1).
    /// 6. a_addr is the memory address of the i-th random element alpha_i used in batching
    ///  the trace polynomial quotients.
    ///
    /// The instruction also makes use of the helper registers to hold the values of T_i(z), T_i(gz)
    /// and alpha_i during the course of its execution.
    pub(super) fn op_rcomb_base(&mut self) -> Result<(), ExecutionError> {
        // --- read the T_i(x) value from the stack -----------------------------------------------
        let [t7, t6, t5, t4, t3, t2, t1, t0] = self.get_trace_values();

        // --- read the randomness from memory ----------------------------------------------------
        let alpha = self.get_randomness();

        // --- read the OOD values from memory ----------------------------------------------------
        let [tz, tgz] = self.get_ood_values();

        // --- read the accumulator values from stack ---------------------------------------------
        let [p, r] = self.read_accumulators();

        // --- compute the updated accumulator values ---------------------------------------------
        let v0 = self.stack.get(7);
        let tx = QuadFelt::new(v0, ZERO);
        let [p_new, r_new] = [p + alpha * (tx - tz), r + alpha * (tx - tgz)];

        // --- rotate the top 8 elements of the stack ---------------------------------------------
        self.stack.set(0, t0);
        self.stack.set(1, t7);
        self.stack.set(2, t6);
        self.stack.set(3, t5);
        self.stack.set(4, t4);
        self.stack.set(5, t3);
        self.stack.set(6, t2);
        self.stack.set(7, t1);

        // --- update the accumulators ------------------------------------------------------------
        self.stack.set(8, p_new.to_base_elements()[1]);
        self.stack.set(9, p_new.to_base_elements()[0]);
        self.stack.set(10, r_new.to_base_elements()[1]);
        self.stack.set(11, r_new.to_base_elements()[0]);

        // --- update the memory pointers ---------------------------------------------------------
        self.stack.set(12, self.stack.get(12));
        self.stack.set(13, self.stack.get(13) + ONE);
        self.stack.set(14, self.stack.get(14) + ONE);

        // --- copy the rest of the stack ---------------------------------------------------------
        self.stack.copy_state(15);

        // --- set the helper registers -----------------------------------------------------------
        self.set_helper_reg(alpha, tz, tgz);

        Ok(())
    }

    //// HELPER METHODS
    //// ------------------------------------------------------------------------------------------

    /// Returns the top 8 elements of the operand stack.
    fn get_trace_values(&self) -> [Felt; 8] {
        let v7 = self.stack.get(0);
        let v6 = self.stack.get(1);
        let v5 = self.stack.get(2);
        let v4 = self.stack.get(3);
        let v3 = self.stack.get(4);
        let v2 = self.stack.get(5);
        let v1 = self.stack.get(6);
        let v0 = self.stack.get(7);

        [v7, v6, v5, v4, v3, v2, v1, v0]
    }

    /// Returns randomness.
    fn get_randomness(&mut self) -> QuadFelt {
        let ctx = self.system.ctx();
        let addr = self.stack.get(14);
        let word = self.chiplets.read_mem(ctx, addr.as_int() as u32);
        let a0 = word[0];
        let a1 = word[1];
        QuadFelt::new(a0, a1)
    }

    /// Returns the OOD values.
    fn get_ood_values(&mut self) -> [QuadFelt; 2] {
        let ctx = self.system.ctx();
        let addr = self.stack.get(13);
        let word = self.chiplets.read_mem(ctx, addr.as_int() as u32);

        [QuadFelt::new(word[0], word[1]), QuadFelt::new(word[2], word[3])]
    }

    /// Reads the accumulator values.
    fn read_accumulators(&self) -> [QuadFelt; 2] {
        let p1 = self.stack.get(8);
        let p0 = self.stack.get(9);
        let p = QuadFelt::new(p0, p1);

        let r1 = self.stack.get(10);
        let r0 = self.stack.get(11);
        let r = QuadFelt::new(r0, r1);

        [p, r]
    }

    /// Populates helper registers with OOD values and randomness.
    fn set_helper_reg(&mut self, alpha: QuadFelt, tz: QuadFelt, tgz: QuadFelt) {
        let [a0, a1] = alpha.to_base_elements();
        let [tz0, tz1] = tz.to_base_elements();
        let [tgz0, tgz1] = tgz.to_base_elements();
        let values = [tz0, tz1, tgz0, tgz1, a0, a1];
        self.decoder.set_user_op_helpers(Operation::RCombBase, &values);
    }
}

// TESTS
// ================================================================================================

#[cfg(test)]
mod tests {
<<<<<<< HEAD
    use crate::utils::collections::*;
    use crate::{ContextId, Process, QuadFelt};
    use alloc::borrow::ToOwned;
=======
    use crate::{ContextId, Process, QuadFelt};
    use alloc::borrow::ToOwned;
    use alloc::vec::Vec;
>>>>>>> d5de2313
    use test_utils::{build_test, rand::rand_array};
    use vm_core::{Felt, FieldElement, Operation, StackInputs, ONE, ZERO};

    #[test]
    fn rcombine_main() {
        // --- build stack inputs -----------------------------------------------------------------
        let mut inputs = rand_array::<Felt, 16>();

        // set x_addr to
        inputs[12] = Felt::ZERO;

        // set z_addr pointer to x_addr + offset, where offset is a large enough value.
        let offset = Felt::new(1000);
        inputs[13] = inputs[12] + offset;

        // set a_addr to z_addr + offset
        inputs[14] = inputs[13] + offset;
        inputs[15] = ZERO;
        inputs.reverse();

        // --- setup the operand stack ------------------------------------------------------------
        let stack_inputs = StackInputs::new(inputs.to_vec()).expect("inputs lenght too long");
        let mut process = Process::new_dummy_with_decoder_helpers(stack_inputs);

        // --- setup memory -----------------------------------------------------------------------
        let ctx = ContextId::root();
        let tztgz = rand_array::<Felt, 4>();
        process.chiplets.write_mem(
            ctx,
            inputs[2].as_int().try_into().expect("Shouldn't fail by construction"),
            tztgz,
        );

        let a = rand_array::<Felt, 4>();
        process.chiplets.write_mem(
            ctx,
            inputs[1].as_int().try_into().expect("Shouldn't fail by construction"),
            a,
        );

        // --- execute RCOMB1 operation -----------------------------------------------------------
        process.execute_op(Operation::RCombBase).unwrap();

        // --- check that the top 8 stack elements are correctly rotated --------------------------
        let stack_state = process.stack.trace_state();
        inputs.reverse();
        assert_eq!(stack_state[1], inputs[0]);
        assert_eq!(stack_state[2], inputs[1]);
        assert_eq!(stack_state[3], inputs[2]);
        assert_eq!(stack_state[4], inputs[3]);
        assert_eq!(stack_state[5], inputs[4]);
        assert_eq!(stack_state[6], inputs[5]);
        assert_eq!(stack_state[7], inputs[6]);
        assert_eq!(stack_state[0], inputs[7]);

        // --- check that the accumulator was updated correctly -----------------------------------
        let p1 = inputs[8];
        let p0 = inputs[9];
        let p = QuadFelt::new(p0, p1);

        let r1 = inputs[10];
        let r0 = inputs[11];
        let r = QuadFelt::new(r0, r1);

        let tz0 = tztgz[0];
        let tz1 = tztgz[1];
        let tz = QuadFelt::new(tz0, tz1);
        let tgz0 = tztgz[2];
        let tgz1 = tztgz[3];
        let tgz = QuadFelt::new(tgz0, tgz1);

        let tx = QuadFelt::new(inputs[7], ZERO);

        let a0 = a[0];
        let a1 = a[1];
        let alpha = QuadFelt::new(a0, a1);

        let p_new = p + alpha * (tx - tz);
        let r_new = r + alpha * (tx - tgz);

        assert_eq!(p_new.to_base_elements()[1], stack_state[8]);
        assert_eq!(p_new.to_base_elements()[0], stack_state[9]);
        assert_eq!(r_new.to_base_elements()[1], stack_state[10]);
        assert_eq!(r_new.to_base_elements()[0], stack_state[11]);

        // --- check that memory pointers were updated --------------------------------------------
        assert_eq!(inputs[12], stack_state[12]);
        assert_eq!(inputs[13] + ONE, stack_state[13]);
        assert_eq!(inputs[14] + ONE, stack_state[14]);

        // --- check that the helper registers were updated correctly -----------------------------
        let helper_reg_expected = [tz0, tz1, tgz0, tgz1, a0, a1];
        assert_eq!(helper_reg_expected, process.decoder.get_user_op_helpers());
    }

    #[test]
    fn prove_verify() {
        let source = "  begin
                            # I) Prepare memory and stack

                            # 1) Load T_i(x) for i=0,..,7
                            push.0 padw
                            adv_pipe

                            # 2) Load [T_i(z), T_i(gz)] for i=0,..,7
                            repeat.4
                                adv_pipe
                            end

                            # 3) Load [a0, a1, 0, 0] for i=0,..,7
                            repeat.4
                                adv_pipe
                            end

                            # 4) Clean up stack
                            dropw dropw dropw drop

                            # 5) Prepare stack

                            ## a) Push pointers
                            push.10     # a_ptr
                            push.2      # z_ptr
                            push.0      # x_ptr

                            ## b) Push accumulators
                            padw

                            ## c) Add padding for mem_stream
                            padw padw

                            # II) Execute `rcomb_base` op
                            mem_stream
                            repeat.8
                                rcomb_base
                            end
                        end
                        ";

        // generate the data
        let tx: [Felt; 8] = rand_array();
        let tz_tgz: [QuadFelt; 16] = rand_array();
        let a: [QuadFelt; 8] = rand_array();

        // compute the expected values of the accumulators
        let mut p = QuadFelt::ZERO;
        let mut r = QuadFelt::ZERO;
        let tz: Vec<QuadFelt> = tz_tgz.iter().step_by(2).map(|e| e.to_owned()).collect();
        let tgz: Vec<QuadFelt> = tz_tgz.iter().skip(1).step_by(2).map(|e| e.to_owned()).collect();
        for i in 0..8 {
            p += a[i] * (QuadFelt::from(tx[i]) - tz[i]);
            r += a[i] * (QuadFelt::from(tx[i]) - tgz[i]);
        }

        // prepare the advice stack with the generated data
        let mut adv_stack = Vec::new();
        let tz_tgz: Vec<Felt> = tz_tgz.iter().flat_map(|e| e.to_base_elements()).collect();
        let a: Vec<Felt> = a
            .iter()
            .flat_map(|e| {
                let element = e.to_base_elements();
                [element[0], element[1], ZERO, ZERO]
            })
            .collect();
        adv_stack.extend_from_slice(&tx);
        adv_stack.extend_from_slice(&tz_tgz);
        adv_stack.extend_from_slice(&a);
        let adv_stack: Vec<u64> = adv_stack.iter().map(|e| e.as_int()).collect();

        // create the expected operand stack
        let mut expected = Vec::new();
        // updated pointers
        expected.extend_from_slice(&[ZERO, Felt::from(18_u8), Felt::from(10_u8), Felt::from(2_u8)]);
        // updated accumulators
        expected.extend_from_slice(&[
            r.to_base_elements()[0],
            r.to_base_elements()[1],
            p.to_base_elements()[0],
            p.to_base_elements()[1],
        ]);
        // the top 8 stack elements should equal tx since 8 calls to `rcomb_base` implies 8 circular
        // shifts of the top 8 elements i.e., the identity map on the top 8 element.
        expected.extend_from_slice(&tx);
        let expected: Vec<u64> = expected.iter().rev().map(|e| e.as_int()).collect();

        let test = build_test!(source, &[], &adv_stack);
        test.expect_stack(&expected);

        let pub_inputs: Vec<u64> = Vec::new();
        test.prove_and_verify(pub_inputs, false);
    }
}<|MERGE_RESOLUTION|>--- conflicted
+++ resolved
@@ -171,15 +171,9 @@
 
 #[cfg(test)]
 mod tests {
-<<<<<<< HEAD
-    use crate::utils::collections::*;
-    use crate::{ContextId, Process, QuadFelt};
-    use alloc::borrow::ToOwned;
-=======
     use crate::{ContextId, Process, QuadFelt};
     use alloc::borrow::ToOwned;
     use alloc::vec::Vec;
->>>>>>> d5de2313
     use test_utils::{build_test, rand::rand_array};
     use vm_core::{Felt, FieldElement, Operation, StackInputs, ONE, ZERO};
 
